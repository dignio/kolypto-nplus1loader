name: Test
on:
  # https://help.github.com/en/actions/reference/events-that-trigger-workflows
  pull_request:
    types: [ opened, edited, reopened ]
  release:
    types: [ prereleased, released ]
  push:
    branches: [ master, development ]
  # Trigger this workflow manually from the `actions` page
  workflow_dispatch:
    inputs:
      git-ref:
        description: Git Commit or Branch (Optional)
        required: false
jobs:
  tests:
    runs-on: ubuntu-latest
    #container:

    strategy:
      matrix:
        python-version: ['3.x']

    name: ${{ github.ref }}, Python ${{ matrix.python-version }}
    steps:
    - uses: actions/setup-python@v2
      with:
        python-version: ${{ matrix.python-version }}
    - uses: actions/checkout@v2
    - uses: actions/cache@v2
      with:
        path: ./.nox/  # what we cache: nox virtualenv (they're expensive)
        key: ${{ runner.os }}-nox-2-${{ matrix.python-version }}-${{ hashFiles('**/pyproject.toml', '**/noxfile.py') }}  # cache key
        restore-keys: |
          ${{ runner.os }}-nox-2-${{ matrix.python-version }}-
    - run: pip install nox
    - run: nox --report nox-report.json


    # Services (copied from docker-compose.yml)
    services:
      postgres:
        image: postgres
        ports:
          - 5432:5432
        env:
          POSTGRES_USER: postgres
          POSTGRES_PASSWORD: postgres
<<<<<<< HEAD
          POSTGRES_DB: test_nplus1loader
      mysql:
        image: mysql:8
        ports:
          - 3306:3306
        env:
          MYSQL_USER: 'mysql'
          MYSQL_PASSWORD: 'mysql'
          MYSQL_ROOT_PASSWORD: 'mysql'
          MYSQL_DATABASE: 'test_nplus1loader'
=======
          POSTGRES_DB: test_myproject
      mysql:
        image: mysql
        ports:
          - 3306:3306
        env:
          MYSQL_USER: mysql
          MYSQL_PASSWORD: mysql
          MYSQL_ROOT_PASSWORD: mysql
          MYSQL_DATABASE: test_myproject
>>>>>>> da137126
<|MERGE_RESOLUTION|>--- conflicted
+++ resolved
@@ -47,19 +47,7 @@
         env:
           POSTGRES_USER: postgres
           POSTGRES_PASSWORD: postgres
-<<<<<<< HEAD
           POSTGRES_DB: test_nplus1loader
-      mysql:
-        image: mysql:8
-        ports:
-          - 3306:3306
-        env:
-          MYSQL_USER: 'mysql'
-          MYSQL_PASSWORD: 'mysql'
-          MYSQL_ROOT_PASSWORD: 'mysql'
-          MYSQL_DATABASE: 'test_nplus1loader'
-=======
-          POSTGRES_DB: test_myproject
       mysql:
         image: mysql
         ports:
@@ -68,5 +56,4 @@
           MYSQL_USER: mysql
           MYSQL_PASSWORD: mysql
           MYSQL_ROOT_PASSWORD: mysql
-          MYSQL_DATABASE: test_myproject
->>>>>>> da137126
+          MYSQL_DATABASE: test_nplus1loader