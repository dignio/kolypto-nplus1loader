--- conflicted
+++ resolved
@@ -9,28 +9,15 @@
     environment:
       POSTGRES_USER: postgres
       POSTGRES_PASSWORD: postgres
-<<<<<<< HEAD
       POSTGRES_DB: test_nplus1loader
 
   py-nplus1loader-mysql-test:
-=======
-      POSTGRES_DB: test_myproject
-      
-  py-myproject-mysql-test:
->>>>>>> da137126
     image: mysql:latest
     restart: always
     ports:
       - '127.0.0.1:3306:3306'
     environment:
-<<<<<<< HEAD
-      MYSQL_USER: 'mysql'
-      MYSQL_PASSWORD: 'mysql'
-      MYSQL_ROOT_PASSWORD: 'mysql'
-      MYSQL_DATABASE: 'test_nplus1loader'
-=======
       MYSQL_USER: mysql
       MYSQL_PASSWORD: mysql
       MYSQL_ROOT_PASSWORD: mysql
-      MYSQL_DATABASE: test_myproject
->>>>>>> da137126
+      MYSQL_DATABASE: test_nplus1loader